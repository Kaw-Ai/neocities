source 'https://rubygems.org'

gem 'sinatra'
gem 'redis'
gem 'redis-namespace'
gem 'sequel', '4.8.0'
gem 'bcrypt'
gem 'sinatra-flash',      require: 'sinatra/flash'
gem 'sinatra-xsendfile',  require: 'sinatra/xsendfile'
gem 'puma',               require: nil
gem 'rack-recaptcha',     require: 'rack/recaptcha'
gem 'rmagick',            require: nil
gem 'sidekiq'
gem 'ago'
gem 'mail'
gem 'tilt'
gem 'erubis'
gem 'stripe', '1.15.0' #, source: 'https://code.stripe.com/'
#gem 'screencap', '~> 0.1.4'
gem 'cocaine'
gem 'zipruby'
gem 'sass', require: nil
gem 'dav4rack'
gem 'filesize'
gem 'thread'
gem 'scrypt'
gem 'rack-cache'
gem 'rest-client', require: 'rest_client'
gem 'addressable', require: 'addressable/uri'
gem 'paypal-recurring', require: 'paypal/recurring'
gem 'geoip'
gem 'io-extra', require: 'io/extra'
gem 'rye'
gem 'dnsruby'
gem 'base32'
gem 'coveralls', require: false
gem 'sanitize'
gem 'will_paginate'
<<<<<<< HEAD
gem 'simpleidn'
=======
gem 'gandi'
>>>>>>> 47c0e52d

platform :mri, :rbx do
  gem 'magic' # sudo apt-get install file, For OSX: brew install libmagic
  gem 'pg'
  gem 'sequel_pg', require: nil
  gem 'hiredis'
  gem 'posix-spawn'

  group :development, :test do
    gem 'pry'
  end
end

platform :mri do
  group :development, :test do
    gem 'pry-byebug', platform: 'mri'
  end
end

platform :jruby do
  gem 'jruby-openssl'
  gem 'json'
  gem 'jdbc-postgres'

  group :development do
    gem 'ruby-debug', require: nil
  end
end

group :development do
  gem 'shotgun', require: nil
end

group :test do
  gem 'faker'
  gem 'fabrication',           require: 'fabrication'
  gem 'minitest'
  gem 'minitest-reporters',    require: 'minitest/reporters'
  gem 'rack-test',             require: 'rack/test'
  gem 'mocha',                 require: nil
  gem 'rake',                  require: nil
  gem 'poltergeist'
  gem 'capybara_minitest_spec'
  gem 'rack_session_access',   require: nil
  gem 'webmock',               require: nil
  gem 'stripe-ruby-mock', '2.0.1',      require: 'stripe_mock'
  gem 'timecop'

  platform :mri, :rbx do
    gem 'simplecov',        require: nil
    gem 'm'
  end
end<|MERGE_RESOLUTION|>--- conflicted
+++ resolved
@@ -36,11 +36,8 @@
 gem 'coveralls', require: false
 gem 'sanitize'
 gem 'will_paginate'
-<<<<<<< HEAD
 gem 'simpleidn'
-=======
 gem 'gandi'
->>>>>>> 47c0e52d
 
 platform :mri, :rbx do
   gem 'magic' # sudo apt-get install file, For OSX: brew install libmagic
