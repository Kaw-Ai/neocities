--- conflicted
+++ resolved
@@ -25,17 +25,13 @@
 gem 'thread'
 gem 'scrypt'
 gem 'rack-cache'
-<<<<<<< HEAD
 gem 'rest-client', require: 'rest_client'
 gem 'addressable'
 gem 'paypal-recurring', require: 'paypal/recurring'
-=======
-gem 'rest-client'
 gem 'geoip'
 gem 'io-extra', require: 'io/extra'
 gem 'rye'
 gem 'dnsruby'
->>>>>>> a7ee94b0
 
 platform :mri, :rbx do
   gem 'magic' # sudo apt-get install file, For OSX: brew install libmagic
