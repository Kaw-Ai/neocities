--- conflicted
+++ resolved
@@ -934,8 +934,6 @@
 .news-item.comment .icon {
   background: #DAEEA5;
 }
-<<<<<<< HEAD
-=======
 .news-item.comment.for-me .icon, .news-item.tip.for-me .icon {
   background-size: 62px 62px;
   width: 82px;
@@ -946,7 +944,6 @@
 .news-item .icon-mini {
 
 }
->>>>>>> 33cfc8da
 .news-item.update .icon {
   background: #E93250;
 }
