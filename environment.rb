--- conflicted
+++ resolved
@@ -120,18 +120,17 @@
   Sass::Plugin.options[:full_exception] = false
 end
 
-<<<<<<< HEAD
 PayPal::Recurring.configure do |config|
   config.sandbox = false
   config.username = $config['paypal_api_username']
   config.password = $config['paypal_api_password']
   config.signature = $config['paypal_api_signature']
-=======
+end
+
 require 'csv'
 
 $country_codes = {}
 
 CSV.foreach("./files/country_codes.csv") do |row|
   $country_codes[row.last] = row.first
->>>>>>> a7ee94b0
 end