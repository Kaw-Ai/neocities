<!doctype html>
<!--[if IE 8 ]><html lang="en" class="ieAll ie8"><![endif]-->
<!--[if IE 9 ]><html lang="en" class="ieAll ie9"><![endif]-->
<!--[if (gt IE 9)|!(IE)]><!--><html lang="en"><!--<![endif]-->
<head>
  <meta http-equiv="Content-Type" content="text/html; charset=UTF-8" />

  <title>Neocities: Create your free website now!</title>
  <meta itemprop="name"         content="Neocities.org" />
  <meta itemprop="description"  content="Create your own free home page, and do whatever you want with it." />
  <meta name="description"      content="Neocities is the new Geocities. Create your own free home page, and do whatever you want with it." />
  <meta name="keywords"         content="free website, html, css, learn to code, free hosting, build a website, create a web page" />

  <link rel="canonical" href="//neocities.org" />

  <meta property="og:title"       content="Neocities"/>
  <meta property="og:site_name"   content="Neocities | neocities.org"/>
  <meta property="og:type"        content="website"/>
  <meta property="og:image"       content=""/>
  <meta property="og:url"         content="//www.neocities.org"/>
  <meta property="og:description" content="Neocities is the new Geocities. Create your own free home page, and do whatever you want with it."/>
  <meta content="pBkqwF1U/KpuF2+f0ZhSf8BnpxYgeU0boCTdnB3joGc=" name="csrf-token" />

  <link rel="shortcut icon" type="image/ico"  href="/favicon.ico" />
  <link rel="apple-touch-icon-precomposed"    href="#apple-icon-144.png" />
  <link rel="apple-touch-startup-image"       href="#startup.png" />


  <!-- Mobile Meta -->
  <meta name="HandheldFriendly" content="True" />
  <meta name="MobileOptimized"  content="320" />
  <meta name="viewport"         content="width=device-width, minimum-scale=1, initial-scale=1" />

  <link href="/css/neo.css" rel="stylesheet" type="text/css" media="all"/>

  <!--[if lt IE 9]>
    <script type="text/javascript" src="//html5shiv.googlecode.com/svn/trunk/html5.js"></script>
  <![endif]-->
</head>

  <body class="hp">

    <div class="page">

      <header class="header-Base">
        <nav class="header-Nav clearfix" role="navigation">
            <a href="#!" title="show small screen nav" class="small-Nav">
              <img src="/img/nav-Icon.png" alt="navigation icon" />
            </a>
            <ul class="h-Nav constant-Nav">
              <li>
                <a href="/" title="back to the start">Neocities</a>
              </li>
              <li>
                <a href="/browse" title="Browse Neocities member websites">Websites</a>
              </li>
              <li>
                <a href="/tutorials" title="Learn to code with these tutorials">Tutorials</a>
              </li>
              <li>
                <a href="/api" title="Neocities Developers API">API</a>
              </li>
              <li>
                <a href="/about" title="About Neocities">About</a>
              </li>
              <li>
                <a href="/plan" title="Support Neocities">Support Us</a>
              </li>
            </ul>

            <ul class="status-Nav">

              <% if !signed_in? %>
                <li>
                  <a href="/signin" class="sign-In" title="Sign into your account">Sign In</a>
                </li>
              <% else %>
                <li>
                  <a href="/dashboard" class="sign-In">Dashboard</a>
                </li>
                <li>
                  <a href="/settings" class="sign-In">Settings</a>
                </li>
                <li>
                  <a href="/signout" class="sign-In">Signout</a>
                </li>
              <% end %>

            </ul>
          </nav>

          <% if flash.keys.length > 0 %>
            <div class="alert txt-Center">
              <p style="padding:5px">
                <% flash.keys.each do |key| %>
                  <%= flash[key] %>
                <% end %>
              </p>
            </div>
          <% end %>



<div class="int-Logo hp-Logo">
  <a href="/" title="back to home">
    <span class="hidden">Neocities.org</span>
    <img src="/img/cat.png" alt="Neocities.org" />
  </a>
</div>

<section class="header-Intro">
  <h1 class="logo header-Content content">
    <span class="hidden">Neocities.org</span>
    <img src="/img/neocities-Logo.png" alt="Neocities.org" />
  </h1>
</section>

<div class="header-Outro">

  <div class="row header-Content content">
    <div class="col col-50">
    <h2 class="section-header">Introducing the New Neocities</h2>
<<<<<<< HEAD
    <p class="intro-text">Now’s a great time to join our community of over 
      <a href="/browse"><%= @sites_count.to_s.reverse.gsub(/...(?=.)/,'\&,').reverse %> websites</a>! 
      You get <%= Site::FREE_MAXIMUM_IN_MEGABYTES %> MB of free web space to make whatever you’d like. </p>
=======
    <p class="intro-text">Now’s a great time to join our community of over <%= @sites_count.to_s.reverse.gsub(/...(?=.)/,'\&,').reverse %> websites! 
      You get <%= Site::FREE_MAXIMUM.to_space_pretty %> of free web space to make whatever you’d like. </p>
>>>>>>> 52fde7a0
    <ul class="intro-List">
      <li class="intro-Social">
        <span class="intro-Icon"></span>
        <h2 class="delta">Free web hosting goes social</h2>
        <p class="base">
          Follow your favorite Neocities sites to keep up with all the latest updates! You can also now discover new websites related to your interests, comment on them, and share them.
        </p>
      </li>
      <li class="intro-Tools">
        <span class="intro-Icon"></span>
        <h2 class="delta">Making the web fun again</h2>
        <p class="base">
          We’ve been working to make it easier to build your website and explore other sites. Neocities now has folders, tag browsing (our take on webrings), WebDAV uploading, RSS subscriptions, and more!
      </li>
    </ul>
    </div>

    <div class="col col-50 signup-Area">

    <% if signed_in? %>

      <div class="signup-Form">
        <div class="content">
          <h2 class="gamma txt-Center">Build your Website!</h2>
        </div>
        <p class="txt-Center">
          Go to your dashboard to<br> start editing your website!
        </p>
        <br />
          <div class="txt-Center">
            <a href="/dashboard" class="btn-Action">Get Started</a>
          </div>
      </div>

    <% else %>
      <form action="/new" method="get" class="signup-Form">
        <fieldset class="content">
          <h2 class="gamma">Sign up for free</h2>
          <hr />
          <label for="create-Input">Username</label>
          <input type="text" class="input-Area" id="create-Input" name="username" placeholder="my-site-name" />
          <label for="create-Input" id="domain-name">.neocities.org</label>
          
          <label for="tags-input">Tags (your interests, site topics)</label>
          <input type="text" class="input-Area" id="tags-input" name="tags" placeholder="art, videogames, food, music, programming, gardening, cats" />
          
          <div class="col col-50" style="padding-left:0;">
          <label for="password-input">Password</label>
          <input type="text" class="input-Area" id="password-input" name="password" placeholder="password" />
          </div>
          
          <div class="col col-50">
          <label for="email-input">Email</label>
          <input type="text" class="input-Area" id="email-input" name="email" placeholder="me@example.com" />
          </div>
          
          <input type="submit" value="Create My Site" class="btn-Action float-Right" />
        </fieldset>
      </form>

    <% end %>

    </div> <!-- end .col-50 -->

  </div> <!-- end .row -->

</div> <!-- end .header-Outro -->

</header>

<main class="content-Base">
  
<div class="section featured-Websites">
  <div class="nav prev"></div>
  <ul class="website-Gallery hp-Gallery">
    <li>
      <a href="http://dragonquest.neocities.org/" title="The Quest of Dragons" target="_blank">
        <img src="//neocities.org/site_screenshots/dragonquest/index.html.270x162.jpg" class="neo-SS" alt="Thumbnail of The Quest of Dragons" />
      </a>
    </li>
    <li>
      <a href="http://codeventurer.neocities.org/" title="codeventurer" target="_blank">
        <img src="http://neocities.org/site_screenshots/codeventurer/index.html.270x162.jpg" class="neo-SS" alt="Thumbnail of codeventurer" />
      </a>
    </li>
    <li>
      <a href="http://clouds.neocities.org/" title="Cloud Quotes" target="_blank">
        <img src="//neocities.org/site_screenshots/clouds/index.html.270x162.jpg" class="neo-SS" alt="Thumbnail of Cloud Quotes" />
      </a>
    </li>
    <li>
      <a href="http://manatee.neocities.org/" title="Title of Website" target="_blank">
        <img src="//neocities.org/site_screenshots/manatee/index.html.270x162.jpg" class="neo-SS" alt="Thumbnail of TITLE OF WEBSITE" />
      </a>
    </li>
    <li>
      <a href="http://suppilulemur.neocities.org/" title="Sokoban" target="_blank">
        <img src="//neocities.org/site_screenshots/suppilulemur/index.html.270x162.jpg" class="neo-SS" alt="Thumbnail of Sokoban" />
      </a>
    </li>
    <li>
      <a href="http://drawinglair.neocities.org/" title="Tomasz Zawadzki" target="_blank">
        <img src="//neocities.org/site_screenshots/drawinglair/index.html.270x162.jpg" class="neo-SS" alt="Thumbnail of Tomasz Zawadzki" />
      </a>
    </li>
  </ul>
  <div class="nav next"></div>
</div>

  <section class="section features">

    <h2 class="delta">Lorem ipsum dolor sit amet, consectetur adipiscing elit. Fusce dapibus semper magna id euismod. Vivamus rutrum ultricies.</h2>
    <div class="row">
      <div class="col col-33">
      <h3><i class="fa fa-home"></i>You own your own site</h3>
      <p>We support custom domains (yoursite.com) for free. This means you always control the content on your site, and you can move it to/from Neocities whenever you want. And of course, all sites still get a subdomain (sitename.neocities.org) for free.</p>

      <h3><i class="fa fa-wrench"></i>Developer tools</h3>
      <p>We now have powerful APIs for developers building applications, and support for remote file uploading via command line tools. Using WebDAV, you can now mount your site to your computer, just like Dropbox.</p>
      </div>
    
      <div class="col col-33">
      <h3><i class="fa fa-tachometer"></i>More space, more performance</h3>
      <p>Neocities now uses a distributed, globally-cached file system in tier-1 datacenters to serve your sites. It's a system that took us a year to build - and it's ready to serve your site with blazing speed, whether it's your personal home page, or your professional site. Go ahead, put your site on Neocities. We can handle it.</p>
      </div>
    
      <div class="col col-33">
      <h3><i class="fa fa-lock"></i>Encrypted everything</h3>
      <p>Neocities now secures serving all your content with Snowden-grade cryptography, <em>by default</em>, preventing snoops, whether they are hackers or rogue government agencies, from seeing what you browse. And we're working on letting you use your own SSL (HTTPS) certificates for custom domains.

      Until January, Neocities will donate 5% of all Supporter plan proceeds to the Courage Foundation, an international organization that supports those who risk life or liberty to disclose privacy abuses online.</p>
      </div>
    </div>
    
    <div class="press">
      <a href="http://www.wired.com/2013/07/neocities/" class="logo wired"></a>
      <a href="http://motherboard.vice.com/blog/neocities-is-recreating-the-garish-web-10-creativity-of-geocities" class="logo vice"></a>
      <a href="http://arstechnica.com/tech-policy/2014/05/web-host-gives-fcc-a-28-8kbps-slow-lane-in-net-neutrality-protest/" class="logo ars"></a>
      <a href="/press" class="more">See all press »</a>
    </div>
  </section>
  
  <section class="section plans">
    <h2>All Neocities plans include a neocities.org subdomain, WebDAV uploading, one-click backups, and all our social features. We'll never show ads on your site.</h2>
    
    <div class="plan-overview">
      <div class="header">
        <div class="col col-50 personal">
          Personal
        </div>
        <div class="col col-50 professional">
          Professional
        </div>
      </div>
      
      <div class="body">
        <div class="col col-25 free">
          <div class="plan-image free"></div>
          <h3>Free</h3>
          <div class="price">$0</div>
          <div class="interval">per month</div>
          <a href="/" class="btn-Action">Choose</a>
          <ul>
            <li><strong>30 MB</strong> storage</li>
            <li><strong>10 GB</strong> bandwidth</li>
          </ul>
        </div>
        
        <div class="col col-25 supporter">
          <div class="plan-image"></div>
          <h3>Supporter</h3>
          <div class="price">$5</div>
          <div class="interval">per month</div>
          <a href="/" class="btn-Action">Choose</a>
          <ul>
            <li><strong>1 GB</strong> storage</li>
            <li><strong>100 GB</strong> bandwidth</li>
          </ul>
          <ul>
            <li>Custom Domains</li>
            <li>Global CDN Cache</li>
            <li>DDoS mitigation</li>
          </ul>
        </div>
        
        <div class="col col-25 catbus">

          <div class="plan-image"></div>
          <h3>Cat Bus</h3>
          <div class="price">$20</div>
          <div class="interval">per month</div>
          <a href="/" class="btn-Action">Choose</a>
          <ul>
            <li><strong>10 GB</strong> storage</li>
            <li><strong>500 GB</strong> bandwidth</li>
          </ul>
          <ul>
            <li>Custom Domains</li>
            <li>Global CDN Cache</li>
            <li>DDoS mitigation</li>
            <li>Custom SSL Certificates</li>
            <li>No upload type restrictions</li>
            <li>Coming Soon: Unlimited Sites</li>
          </ul>
        </div>
        
        <div class="col col-25 fatcat">
          <div class="plan-image"></div>
          <h3>Fat Cat</h3>
          <div class="price">$50</div>
          <div class="interval">per month</div>
          <a href="/" class="btn-Action">Choose</a>
          <ul>
            <li><strong>100 GB</strong> storage</li>
            <li><strong>2 TB</strong> bandwidth</li>
          </ul>
          <ul>
            <li>Custom Domains</li>
            <li>Global CDN Cache</li>
            <li>DDoS mitigation</li>
            <li>Custom SSL Certificates</li>
            <li>No upload type restrictions</li>
            <li>Coming Soon: Unlimited Sites</li>
          </ul>
        </div>
        
      </div>
      
    </div>
    
    <h2><a href="">Compare Plans <i class="fa fa-caret-down"></i></a></h2>
    
    <table class="plan-chart">
      <tr>
        <th class="feature-column"></th>
        <th>
          <h3>Free</h3>
          <p>$0/mo</p>
          <a href="/" class="btn-Action">Choose</a>
        </th>
        <th>
          <h3>Supporter</h3>
          <p>$5/mo</p>
          <a href="/" class="btn-Action">Choose</a>
        </th>
        <th class="professional">
          <h3>Cat Bus</h3>
          <p>$20/mo</p>
          <a href="/" class="btn-Action">Choose</a>
        </th>
        <th class="professional">
          <h3>Fat Cat</h3>
          <p>$50/mo</p>
          <a href="/" class="btn-Action">Choose</a>
        </th>
      </tr>
      <tr>
        <td class="feature-column">Storage</td>
        <td>30 MB</td>
        <td>1 GB</td>
        <td>10 GB</td>
        <td>100 GB</td>
      </tr>
      <tr>
        <td class="feature-column">Bandwidth</td>
        <td>10 GB</td>
        <td>100 GB</td>
        <td>500 GB</td>
        <td>2 TB</td>
      </tr>
      <tr>
        <td class="feature-column">No advertising, ever</td>
        <td><i class="fa fa-check"></i></td>
        <td><i class="fa fa-check"></i></td>
        <td><i class="fa fa-check"></i></td>
        <td><i class="fa fa-check"></i></td>
      </tr>
      <tr>
        <td class="feature-column">WebDAV Uploading</td>
        <td><i class="fa fa-check"></i></td>
        <td><i class="fa fa-check"></i></td>
        <td><i class="fa fa-check"></i></td>
        <td><i class="fa fa-check"></i></td>
      </tr>
      <tr>
        <td class="feature-column">Neocities.org Subdomain</td>
        <td><i class="fa fa-check"></i></td>
        <td><i class="fa fa-check"></i></td>
        <td><i class="fa fa-check"></i></td>
        <td><i class="fa fa-check"></i></td>
      </tr>
      <tr>
        <td class="feature-column">One-Click Backups</td>
        <td><i class="fa fa-check"></i></td>
        <td><i class="fa fa-check"></i></td>
        <td><i class="fa fa-check"></i></td>
        <td><i class="fa fa-check"></i></td>
      </tr>
      <tr>
        <td class="feature-column">Site Tags</td>
        <td><i class="fa fa-check"></i></td>
        <td><i class="fa fa-check"></i></td>
        <td><i class="fa fa-check"></i></td>
        <td><i class="fa fa-check"></i></td>
      </tr>
      <tr>
        <td class="feature-column">RSS Feed</td>
        <td><i class="fa fa-check"></i></td>
        <td><i class="fa fa-check"></i></td>
        <td><i class="fa fa-check"></i></td>
        <td><i class="fa fa-check"></i></td>
      </tr>
      <tr>
        <td class="feature-column">Follow Your Favorite Sites</td>
        <td><i class="fa fa-check"></i></td>
        <td><i class="fa fa-check"></i></td>
        <td><i class="fa fa-check"></i></td>
        <td><i class="fa fa-check"></i></td>
      </tr>
      <tr>
        <td class="feature-column">Site Profile</td>
        <td><i class="fa fa-check"></i></td>
        <td><i class="fa fa-check"></i></td>
        <td><i class="fa fa-check"></i></td>
        <td><i class="fa fa-check"></i></td>
      </tr>
      <tr>
        <td class="feature-column">Neocities Site Editor</td>
        <td><i class="fa fa-check"></i></td>
        <td><i class="fa fa-check"></i></td>
        <td><i class="fa fa-check"></i></td>
        <td><i class="fa fa-check"></i></td>
      </tr>
      <tr>
        <td class="feature-column">Site Tipping (Coming Soon)</td>
        <td><i class="fa fa-check"></i></td>
        <td><i class="fa fa-check"></i></td>
        <td><i class="fa fa-check"></i></td>
        <td><i class="fa fa-check"></i></td>
      </tr>
      <tr>
        <td class="feature-column">Custom Domains</td>
        <td></td>
        <td><i class="fa fa-check"></i></td>
        <td><i class="fa fa-check"></i></td>
        <td><i class="fa fa-check"></i></td>
      </tr>
      <tr>
        <td class="feature-column">High Performance Global CDN Cache</td>
        <td></td>
        <td><i class="fa fa-check"></i></td>
        <td><i class="fa fa-check"></i></td>
        <td><i class="fa fa-check"></i></td>
      </tr>
      <tr>
        <td class="feature-column">DDoS Mitigation</td>
        <td></td>
        <td><i class="fa fa-check"></i></td>
        <td><i class="fa fa-check"></i></td>
        <td><i class="fa fa-check"></i></td>
      </tr>
      <tr>
        <td class="feature-column">Unlimited Site Creation (Coming Soon)</td>
        <td></td>
        <td></td>
        <td><i class="fa fa-check"></i></td>
        <td><i class="fa fa-check"></i></td>
      </tr>
      <tr>
        <td class="feature-column">Custom SSL Certificates</td>
        <td></td>
        <td></td>
        <td><i class="fa fa-check"></i></td>
        <td><i class="fa fa-check"></i></td>
      </tr>
      <tr>
        <td class="feature-column">No File Upload Type Restrictions</td>
        <td></td>
        <td></td>
        <td></td>
        <td><i class="fa fa-check"></i></td>
      </tr>
    </table>
  </section>
</main>

<footer class="footer-Base">
  <section class="footer-Intro">
  <div class="footer-Content">
  <div class="row">
    <div class="col col-33">
      <div class="f-Col f-Col-1 clearfix">
        <span class="footer-icon"></span>
        <h2 class="delta">Support Us</h2>
        <p class="tiny">
          Neocities is funded by donations. If you’d like to contribute, you can help us
          pay our server costs using Bitcoin or PayPal.
        </p>
        <a href="/donate" title="Donate to Neocities" class="action-Link">Donate Today</a>
      </div>
    </div>
    <div class="col col-33">
      <div class="f-Col f-Col-2 clearfix">
        <span class="footer-icon"></span>
        <h2 class="delta">About Us</h2>
        <p class="tiny">
          Neocities is here to bring back the creativity and
          free expression to the world wide web that made it great.
        </p>
        <a href="/about" title="More about Neocities" class="action-Link">More About Us</a>
      </div>
    </div>
    <div class="col col-33">
      <div class="f-Col f-Col-3 clearfix">
        <span class="footer-icon"></span>
        <h2 class="delta">Latest News</h2>
        <p class="tiny">
          The latest news on Neocities can be found on our blog.
        </p>
        <a href="/blog" title="Read about Neocities news and updates" class="action-Link">Read More</a>
      </div>
    </div>
  </div>
  </div>
</section>

  <%== erb :'_footer', layout: false%>
</footer>

    </div>
    <script src="/js/jquery-1.11.0.min.js"></script>
    <script src="/js/app.min.js"></script>
  </body>
</html><|MERGE_RESOLUTION|>--- conflicted
+++ resolved
@@ -120,14 +120,10 @@
   <div class="row header-Content content">
     <div class="col col-50">
     <h2 class="section-header">Introducing the New Neocities</h2>
-<<<<<<< HEAD
     <p class="intro-text">Now’s a great time to join our community of over 
       <a href="/browse"><%= @sites_count.to_s.reverse.gsub(/...(?=.)/,'\&,').reverse %> websites</a>! 
-      You get <%= Site::FREE_MAXIMUM_IN_MEGABYTES %> MB of free web space to make whatever you’d like. </p>
-=======
-    <p class="intro-text">Now’s a great time to join our community of over <%= @sites_count.to_s.reverse.gsub(/...(?=.)/,'\&,').reverse %> websites! 
-      You get <%= Site::FREE_MAXIMUM.to_space_pretty %> of free web space to make whatever you’d like. </p>
->>>>>>> 52fde7a0
+      You get <%= Site::FREE_MAXIMUM.to_space_pretty %> of free web space to make whatever you’d like.
+    </p>
     <ul class="intro-List">
       <li class="intro-Social">
         <span class="intro-Icon"></span>
