--- conflicted
+++ resolved
@@ -12,13 +12,8 @@
     meta property="og:title" content="NeoCities"
     meta property="og:description" content="NeoCities is the new Geocities. Create your own free home page, and do whatever you want with it."
     meta name="csrf-token" content="#{csrf_token}"
-<<<<<<< HEAD
-    script src="/js/jquery.min.js"
+    script src="/assets/scripts/jquery-1.11.0.min.js"
     link href="/assets/css/neo.css" rel="stylesheet" type="text/css" media="all"
-=======
-    script src="/assets/scripts/jquery-1.11.0.min.js"
-    link href="/assets/css/neo.min.css" rel="stylesheet" type="text/css" media="all"
->>>>>>> 10313249
     script src="/assets/scripts/nav.min.js"
     
   body.interior
