doctype html
html
  head
<<<<<<< HEAD
    meta http-equiv="Content-Type" content="text/html; charset=UTF-8"
    title NeoCities #{@title.nil? ? '' : " - #{@title}"}
=======
    title Neocities #{@title.nil? ? '' : " - #{@title}"}
>>>>>>> 5d934c5f
    link href="/favicon.ico" rel="icon" type="image/x-icon"
    link href="/css/bootstrap.min.css" rel="stylesheet"
    link href="/css/bootstrap-responsive.min.css" rel="stylesheet"
    link href="/css/font-awesome.min.css" rel="stylesheet"
    link href="/css/styles.css" rel="stylesheet"
    meta property="og:title" content="NeoCities"
    meta property="og:description" content="NeoCities is the new Geocities. Create your own free home page, and do whatever you want with it."
    meta name="csrf-token" content="#{csrf_token}"
    script src="/js/jquery.min.js"
    link href="/assets/css/neo.min.css" rel="stylesheet" type="text/css" media="all"
    script src="/assets/scripts/nav.min.js"
    
  body.interior
    a id="top"

    == erb :'_header', layout: false
    
    .page
      .container
      
        
      
        - flash.keys.each do |key|
          div class="alert alert-#{key}"
            button.close type="button" data-dismiss="alert" &times;
            == flash[key]
        container
          == yield
  
    script src="/js/bootstrap.min.js"
  
    javascript:
      !function(){
        var csrf_token = $('meta[name="csrf-token"]').attr('content');
  
        $(document).ajaxSend(function(ev, jqxhr){
          jqxhr.setRequestHeader('X-CSRF-Token', csrf_token);
        });
      }();
  
  
    javascript:
      (function(i,s,o,g,r,a,m){i['GoogleAnalyticsObject']=r;i[r]=i[r]||function(){
      (i[r].q=i[r].q||[]).push(arguments)},i[r].l=1*new Date();a=s.createElement(o),
      m=s.getElementsByTagName(o)[0];a.async=1;a.src=g;m.parentNode.insertBefore(a,m)
      })(window,document,'script','//www.google-analytics.com/analytics.js','ga');
  
      ga('create', 'UA-41925541-1', 'neocities.org');
      ga('send', 'pageview');
      
    == erb :'_int-footer', layout: false<|MERGE_RESOLUTION|>--- conflicted
+++ resolved
@@ -1,12 +1,9 @@
 doctype html
 html
   head
-<<<<<<< HEAD
     meta http-equiv="Content-Type" content="text/html; charset=UTF-8"
-    title NeoCities #{@title.nil? ? '' : " - #{@title}"}
-=======
+
     title Neocities #{@title.nil? ? '' : " - #{@title}"}
->>>>>>> 5d934c5f
     link href="/favicon.ico" rel="icon" type="image/x-icon"
     link href="/css/bootstrap.min.css" rel="stylesheet"
     link href="/css/bootstrap-responsive.min.css" rel="stylesheet"
