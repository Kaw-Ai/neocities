<!doctype html>
<html>
  <head>
    <meta http-equiv="Content-Type" content="text/html; charset=UTF-8">
    <title><%= title %></title>
    <meta itemprop="name"         content="Neocities.org">
    <meta itemprop="description"  content="ECreate your own free home page, and do whatever you want with it.">
    <meta name="description"      content="Neocities is the new Geocities. Create your own free home page, and do whatever you want with it.">
    <meta name="keywords"         content="free website, html, css, learn to code, free hosting, build a website, create a web page" >
    <meta property="og:title"       content="Neocities">
    <meta property="og:site_name"   content="Neocities | neocities.org">
    <meta property="og:type"        content="website">
    <meta property="og:image"       content="/assets/img/cat-larger.png">
    <meta property="og:url"         content="https://www.neocities.org">
    <meta property="og:description" content="Neocities is the new Geocities. Create your own free home page, and do whatever you want with it.">
  
    <!--
    <meta content="<%= csrf_token %>" name="csrf-token" />
    -->
 
    <link href="/css/bootstrap.min.css" rel="stylesheet">
    <link href="/css/bootstrap-responsive.min.css" rel="stylesheet">
<<<<<<< HEAD
    <link href="assets/css/neo.css" rel="stylesheet" type="text/css" media="all"/>
=======
    <link href="/assets/css/neo.min.css" rel="stylesheet" type="text/css" media="all"/>
>>>>>>> 10313249
    <link href="/css/font-awesome.min.css" rel="stylesheet" type="text/css" media="all"/>
    <link href="/css/styles.css" rel="stylesheet" type="text/css" media="all">

    <link rel="shortcut icon" type="image/ico"  href="/favicon.ico" />

    <!-- Mobile Meta -->
    <meta name="HandheldFriendly" content="True" />
    <meta name="MobileOptimized"  content="320" />
    <meta name="viewport"         content="width=device-width, minimum-scale=1, initial-scale=1" />
    <link rel="author" type="text/plain" href="humans.txt" />

    <!--[if lt IE 9]> 
      <script type="text/javascript" src="http://html5shiv.googlecode.com/svn/trunk/html5.js"></script>
    <![endif]-->

    <script>
      var RecaptchaOptions = {theme: 'clean'}
    </script>
  </head>

  <body class="interior">
    <div class="page">
      <%== erb :'_header', layout: false %>
      <%== yield %>
    </div>
    <footer class="footer-Base">
      <%== erb :'_footer', layout: false %>
    </footer>

    <script src="/assets/scripts/jquery-1.11.0.min.js"></script>
    <script src="/assets/scripts/nav.min.js"></script>
    <script src="/js/bootstrap.min.js"></script>
  </body>
</html><|MERGE_RESOLUTION|>--- conflicted
+++ resolved
@@ -20,11 +20,7 @@
  
     <link href="/css/bootstrap.min.css" rel="stylesheet">
     <link href="/css/bootstrap-responsive.min.css" rel="stylesheet">
-<<<<<<< HEAD
     <link href="assets/css/neo.css" rel="stylesheet" type="text/css" media="all"/>
-=======
-    <link href="/assets/css/neo.min.css" rel="stylesheet" type="text/css" media="all"/>
->>>>>>> 10313249
     <link href="/css/font-awesome.min.css" rel="stylesheet" type="text/css" media="all"/>
     <link href="/css/styles.css" rel="stylesheet" type="text/css" media="all">
 
