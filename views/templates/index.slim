--- conflicted
+++ resolved
@@ -1,15 +1,14 @@
 doctype html
 html
   head
-<<<<<<< HEAD
-    meta charset="utf-8"
-=======
-    <meta http-equiv="Content-Type" content="text/html; charset=UTF-8" />
->>>>>>> 2feecd69
+    meta http-equiv="Content-Type" content="text/html; charset=UTF-8"
+    
     title #{template_site_title @site.username} - Front Page
     
-    <meta name="description" content="" />
-    <meta name="keywords" content="" />
+    meta name="description" content=""
+    meta name="keywords" content=""
+    
+    link href="http://groundfloor.neocities.org/default.css" rel="stylesheet" type="text/css" media="all"
     
     <!--[if lt IE 9]> 
       <script src="http://html5shiv.googlecode.com/svn/trunk/html5.js" type="text/javascript"></script>
@@ -18,8 +17,7 @@
   body
     
     header
-      h1
-        Welcome to my Website
+      h1 Welcome to my Website!
       nav
       	ul
       		li
@@ -27,8 +25,7 @@
     
     main
       p This is a new page! Coming soon.
-
+      p This page uses <strong>Ground Floor</strong> to style the page, <a href="http://groundfloor.neocities.org" target="_blank">click here</a> to see some code examples. You can opt-out of this style and make your own design by removing the "default.css" link in the HTML.
     
     footer
-      p
-        Copyright 2013
+      p Copyright 2013