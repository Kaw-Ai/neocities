--- conflicted
+++ resolved
@@ -33,28 +33,20 @@
           <a href="/signin" class="sign-In" title="Sign into your account">Sign In</a>
         </li>
       <% else %>
-<<<<<<< HEAD
         <li class="dropdown">
           <a href="#" data-toggle="dropdown" class="dropdown-toggle"><%= current_site.username %> <span class="info"><span class="notification-value">3</span><i class="fa fa-caret-down"></i></span></a>
           <ul class="dropdown-menu">
-              <li><a href="/site/<%= current_site.username %>">Profile</a></li>
-              <li><a href="/?activity=mine">Activity <span class="notification-value">3</span></a></li>
-              <li class="divider"></li>
-              <li><a href="/dashboard">Edit Site</a></li>
-              <li><a href="//<%= current_site.host %>" target="_blank">View Site</a></li>
-              <li class="divider"></li>
-              <li><a href="/settings">Settings</a></li>
-              <li><a href="/signout">Sign Out</a></li>
-=======
+            <li><a href="/site/<%= current_site.username %>">Profile</a></li>
+            <li><a href="/?activity=mine">Activity <span class="notification-value">3</span></a></li>
+            <li class="divider"></li>
+            <li><a href="/dashboard">Edit Site</a></li>
+            <li><a href="//<%= current_site.host %>" target="_blank">View Site</a></li>
+            <li class="divider"></li>
+            <li><a href="/settings">Settings</a></li>
 
-        <li class="dropdown">
-          <a class="dropdown-toggle" data-toggle="dropdown" href="#">
-            <%= current_site.username %> <b class="caret"></b>
-          </a>
-          <ul class="dropdown-menu pull-left">
             <% if current_site.other_sites_dataset.count > 0 %>
               <li class="dropdown-submenu pull-left">
-                <a tabindex="-1" href="#">Switch Site</a>
+                <a tabindex="-1" href="#" onclick="return false">Switch Site</a>
                 <ul class="dropdown-menu">
                   <% current_site.other_sites_dataset.select(:username).all.each do |site| %>
                     <li>
@@ -64,16 +56,8 @@
                 </ul>
               </li>
             <% end %>
-            <li>
-              <a href="/dashboard" class="sign-In">Edit Site</a>
-            </li>
-            <li>
-              <a href="/settings" class="sign-In">Settings</a>
-            </li>
-            <li>
-              <a href="/signout" class="sign-In">Signout</a>
-            </li>
->>>>>>> 52fde7a0
+
+            <li><a href="/signout">Sign Out</a></li>
           </ul>
         </li>
 
@@ -81,11 +65,10 @@
       </ul>
   </nav>
 
-<h1 class="logo int-Logo">
-  <a href="/" title="back to home">
-    <span class="hidden">Neocities.org</span>
-    <img src="/img/cat.png" alt="Neocities.org" />
-  </a>
-</h1>
-
+  <h1 class="logo int-Logo">
+    <a href="/" title="back to home">
+      <span class="hidden">Neocities.org</span>
+      <img src="/img/cat.png" alt="Neocities.org" />
+    </a>
+  </h1>
 </header>