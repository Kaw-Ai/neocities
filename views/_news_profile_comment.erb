--- conflicted
+++ resolved
@@ -4,7 +4,6 @@
 <div class="title">
   <div class="icon"><a href="/site/<%= actioning_site.username %>" class="avatar" style="background-image:url(<%= actioning_site.screenshot_url('index.html', '50x50') %>);"></a></div>
 
-<<<<<<< HEAD
   <div class="text">
     <% if current_site && current_site.id == actioning_site.id %>
       <a href="/site/<%= current_site.username %>" class="you">You</a>
@@ -12,29 +11,16 @@
       <a href="/site/<%= actioning_site.username %>" class="user"><i class="fa fa-user"><% if actioning_site.supporter? %><i class="fa fa-heart"></i><% end %></i><%= actioning_site.username %></a>
     <% end %>
 
-    <i class="fa fa-chevron-right comment-symbol" title="commented on"></i>
+    <% if actioning_site.id != profile_comment.site_id %>
+      <i class="fa fa-chevron-right comment-symbol" title="commented on"></i>
+      <a href="/site/<%= profile_comment.site.username %>" class="user"><i class="fa fa-user"><% if profile_comment.site.supporter? %><i class="fa fa-heart"></i><% end %></i><%= profile_comment.site.username %></a>
+    <% end %>
+  </div>
 
-      <% if current_site && current_site.id == profile_comment.site_id %>
-        <a href="/site/<%= current_site.username %>" class="you">You</a>
-      <% else %>
-        <a href="/site/<%= profile_comment.site.username %>" class="user"><i class="fa fa-user"><% if profile_comment.site.supporter? %><i class="fa fa-heart"></i><% end %></i><%= profile_comment.site.username %></a>
-      <% end %>
-    </div>
-=======
-  <% if current_site && current_site.id == actioning_site.id %>
-    <a href="/site/<%= current_site.username %>" class="you">You</a>
-  <% else %>
-    <a href="/site/<%= actioning_site.username %>" class="user"><i class="fa fa-user"><% if actioning_site.supporter? %><i class="fa fa-heart"></i><% end %></i><%= actioning_site.username %></a>
-  <% end %>
-
-  <% if actioning_site.id != profile_comment.site_id %>
-    <i class="fa fa-chevron-right comment-symbol" title="commented on"></i>
-    <a href="/site/<%= profile_comment.site.username %>" class="user"><i class="fa fa-user"><% if profile_comment.site.supporter? %><i class="fa fa-heart"></i><% end %></i><%= profile_comment.site.username %></a>
-  <% end %>
-
->>>>>>> dc0bf883
   <span class="date">
     <a href="/site/<%= site.username %>?event_id=<%= profile_comment.event.id %>"><%= profile_comment.created_at.ago %></a>
   </span>
-  <div class="comment"><%= profile_comment.message %></div>
+</div>
+<div class="content">
+  <div style="margin-bottom: 10px"><%= profile_comment.message %></div>
 </div>