--- conflicted
+++ resolved
@@ -48,13 +48,8 @@
     
       .col.col-33
         .content
-<<<<<<< HEAD
-          h2.eps.txt-Center 18+ Content
-          p If your site contains objectionable (18+) content, check this box. Your site will not be removed, but it will be listed on a special browse page. We don't have an official policy on what defines 18+ content yet, but basically it's just pornography and lewd/sick/gross images. Thanks for your patience and understanding as we try to find a way to balance out the needs of everyone.
-=======
-          h2.zeta Mark Adult Content
-          p.tiny If your site contains objectionable (adult) content, check this box. Your site will not be removed, but it will be listed on a special browse page. We don't have an official policy on what defines "adult" content yet, we are still working on this. In the interim, best guesses. Thanks for your patience as we try to find a way to balance out the needs of everyone.
->>>>>>> 82675f40
+          h2.zeta 18+ Content
+          p.tiny If your site contains objectionable (18+) content, check this box. Your site will not be removed, but it will be listed on a special browse page. We don't have an official policy on what defines 18+ content yet, but basically it's just pornography and lewd/sick/gross images. Thanks for your patience and understanding as we try to find a way to balance out the needs of everyone.
       
           form method="POST" action="/change_nsfw"
             input name="csrf_token" type="hidden" value="#{csrf_token}"
