--- conflicted
+++ resolved
@@ -63,11 +63,7 @@
   <ul class="row website-Gallery content int-Gall">
     <% @sites.each_with_index do |site,i| %>
       <li>
-<<<<<<< HEAD
-        <a href="" class="neo-Screen-Shot" target="_blank" title="<%= site.title %>" onclick="surf(<%= i+1 %>); return false">
-=======
         <a href="" class="neo-Screen-Shot" title="<%= site.title %>" onclick="surf(<%= i+1 %>); return false">
->>>>>>> 3016ef8d
           <span class="img-Holder" style="background:url(<%= site.screenshot_url('index.html', '540x405') %>) no-repeat;">
             <img src="/img/placeholder.png" alt="<%= site.title %>" />
           </span>
